# -*- coding: utf-8 -*-
# Authors: Olivier Grisel <olivier.grisel@ensta.org>
#          Mathieu Blondel
#
# License: BSD Style.
"""Utilities to build feature vectors from text documents"""

import re
import unicodedata
import numpy as np
import scipy.sparse as sp
from ..base import BaseEstimator, TransformerMixin
from ..preprocessing import normalize
from ..utils.fixes import Counter

ENGLISH_STOP_WORDS = set([
    "a", "about", "above", "across", "after", "afterwards", "again", "against",
    "all", "almost", "alone", "along", "already", "also", "although", "always",
    "am", "among", "amongst", "amoungst", "amount", "an", "and", "another",
    "any", "anyhow", "anyone", "anything", "anyway", "anywhere", "are",
    "around", "as", "at", "back", "be", "became", "because", "become",
    "becomes", "becoming", "been", "before", "beforehand", "behind", "being",
    "below", "beside", "besides", "between", "beyond", "bill", "both",
    "bottom", "but", "by", "call", "can", "cannot", "cant", "co", "con",
    "could", "couldnt", "cry", "de", "describe", "detail", "do", "done",
    "down", "due", "during", "each", "eg", "eight", "either", "eleven", "else",
    "elsewhere", "empty", "enough", "etc", "even", "ever", "every", "everyone",
    "everything", "everywhere", "except", "few", "fifteen", "fify", "fill",
    "find", "fire", "first", "five", "for", "former", "formerly", "forty",
    "found", "four", "from", "front", "full", "further", "get", "give", "go",
    "had", "has", "hasnt", "have", "he", "hence", "her", "here", "hereafter",
    "hereby", "herein", "hereupon", "hers", "herself", "him", "himself", "his",
    "how", "however", "hundred", "i", "ie", "if", "in", "inc", "indeed",
    "interest", "into", "is", "it", "its", "itself", "keep", "last", "latter",
    "latterly", "least", "less", "ltd", "made", "many", "may", "me",
    "meanwhile", "might", "mill", "mine", "more", "moreover", "most", "mostly",
    "move", "much", "must", "my", "myself", "name", "namely", "neither",
    "never", "nevertheless", "next", "nine", "no", "nobody", "none", "noone",
    "nor", "not", "nothing", "now", "nowhere", "of", "off", "often", "on",
    "once", "one", "only", "onto", "or", "other", "others", "otherwise", "our",
    "ours", "ourselves", "out", "over", "own", "part", "per", "perhaps",
    "please", "put", "rather", "re", "same", "see", "seem", "seemed",
    "seeming", "seems", "serious", "several", "she", "should", "show", "side",
    "since", "sincere", "six", "sixty", "so", "some", "somehow", "someone",
    "something", "sometime", "sometimes", "somewhere", "still", "such",
    "system", "take", "ten", "than", "that", "the", "their", "them",
    "themselves", "then", "thence", "there", "thereafter", "thereby",
    "therefore", "therein", "thereupon", "these", "they", "thick", "thin",
    "third", "this", "those", "though", "three", "through", "throughout",
    "thru", "thus", "to", "together", "too", "top", "toward", "towards",
    "twelve", "twenty", "two", "un", "under", "until", "up", "upon", "us",
    "very", "via", "was", "we", "well", "were", "what", "whatever", "when",
    "whence", "whenever", "where", "whereafter", "whereas", "whereby",
    "wherein", "whereupon", "wherever", "whether", "which", "while", "whither",
    "who", "whoever", "whole", "whom", "whose", "why", "will", "with",
    "within", "without", "would", "yet", "you", "your", "yours", "yourself",
    "yourselves"])


def strip_accents(s):
    """Transform accentuated unicode symbols into their simple counterpart

    Warning: the python-level loop and join operations make this implementation
    20 times slower than the to_ascii basic normalization.
    """
    return u''.join([c for c in unicodedata.normalize('NFKD', s)
                     if not unicodedata.combining(c)])


def to_ascii(s):
    """Transform accentuated unicode symbols into ascii or nothing

    Warning: this solution is only suited for languages that have a direct
    transliteration to ASCII symbols.

    A better solution would be to use transliteration based on a precomputed
    unidecode map to be used by translate as explained here:

        http://stackoverflow.com/questions/2854230/

    """
    nkfd_form = unicodedata.normalize('NFKD', s)
    only_ascii = nkfd_form.encode('ASCII', 'ignore')
    return only_ascii


def strip_tags(s):
    return re.compile(r"<([^>]+)>", flags=re.UNICODE).sub("", s)


class RomanPreprocessor(object):
    """Fast preprocessor suitable for Latin alphabet text"""

    def preprocess(self, unicode_text):
        """Preprocess strings"""
        return to_ascii(strip_tags(unicode_text.lower()))

    def __repr__(self):
        return "RomanPreprocessor()"


DEFAULT_PREPROCESSOR = RomanPreprocessor()

DEFAULT_TOKEN_PATTERN = r"\b\w\w+\b"


class WordNGramAnalyzer(BaseEstimator):
    """Simple analyzer: transform text document into a sequence of word tokens

    This simple implementation does:
      - lower case conversion
      - unicode accents removal
      - token extraction using unicode regexp word bounderies for token of
        minimum size of 2 symbols (by default)
      - output token n-grams (unigram only by default)
    """

    def __init__(self, charset='utf-8', min_n=1, max_n=1,
                 preprocessor=DEFAULT_PREPROCESSOR,
                 stop_words=ENGLISH_STOP_WORDS,
                 token_pattern=DEFAULT_TOKEN_PATTERN):
        self.charset = charset
        self.stop_words = stop_words
        self.min_n = min_n
        self.max_n = max_n
        self.preprocessor = preprocessor
        self.token_pattern = token_pattern

    def analyze(self, text_document):
        """From documents to token"""
        if hasattr(text_document, 'read'):
            # ducktype for file-like objects
            text_document = text_document.read()

        if isinstance(text_document, str):
            text_document = text_document.decode(self.charset, 'ignore')

        text_document = self.preprocessor.preprocess(text_document)

        # word boundaries tokenizer (cannot compile it in the __init__ because
        # we want support for pickling and runtime parameter fitting)
        compiled = re.compile(self.token_pattern, re.UNICODE)
        tokens = compiled.findall(text_document)

        # handle token n-grams
        if self.min_n != 1 or self.max_n != 1:
            original_tokens = tokens
            tokens = []
            n_original_tokens = len(original_tokens)
            for n in xrange(self.min_n, self.max_n + 1):
                if n_original_tokens < n:
                    continue
                for i in xrange(n_original_tokens - n + 1):
                    tokens.append(u" ".join(original_tokens[i: i + n]))

        # handle stop words
        if self.stop_words is not None:
            tokens = [w for w in tokens if w not in self.stop_words]

        return tokens


class CharNGramAnalyzer(BaseEstimator):
    """Compute character n-grams features of a text document

    This analyzer is interesting since it is language agnostic and will work
    well even for language where word segmentation is not as trivial as English
    such as Chinese and German for instance.

    Because of this, it can be considered a basic morphological analyzer.
    """

    white_spaces = re.compile(r"\s\s+")

    def __init__(self, charset='utf-8', preprocessor=DEFAULT_PREPROCESSOR,
                 min_n=3, max_n=6):
        self.charset = charset
        self.min_n = min_n
        self.max_n = max_n
        self.preprocessor = preprocessor

    def analyze(self, text_document):
        """From documents to token"""
        if hasattr(text_document, 'read'):
            # ducktype for file-like objects
            text_document = text_document.read()

        if isinstance(text_document, str):
            text_document = text_document.decode(self.charset, 'ignore')

        text_document = self.preprocessor.preprocess(text_document)

        # normalize white spaces
        text_document = self.white_spaces.sub(" ", text_document)

        text_len = len(text_document)
        ngrams = []
        for n in xrange(self.min_n, self.max_n + 1):
            if text_len < n:
                continue
            for i in xrange(text_len - n + 1):
                ngrams.append(text_document[i: i + n])
        return ngrams


DEFAULT_ANALYZER = WordNGramAnalyzer(min_n=1, max_n=1)


class CountVectorizer(BaseEstimator):
    """Convert a collection of raw documents to a matrix of token counts

    This implementation produces a sparse representation of the counts using
    scipy.sparse.coo_matrix.

    If you do not provide an a-priori dictionary and you do not use an analyzer
    that does some kind of feature selection then the number of features will
    be equal to the vocabulary size found by analysing the data. The default
    analyzer does simple stop word filtering for English.

    Parameters
    ----------
    analyzer: WordNGramAnalyzer or CharNGramAnalyzer, optional

    vocabulary: dict, optional
        A dictionary where keys are tokens and values are indices in the
        matrix.

        This is useful in order to fix the vocabulary in advance.

    max_df : float in range [0.0, 1.0], optional, 1.0 by default
        When building the vocabulary ignore terms that have a term frequency
        strictly higher than the given threshold (corpus specific stop words).

        This parameter is ignored if vocabulary is not None.

    max_features : optional, None by default
        If not None, build a vocabulary that only consider the top
        max_features ordered by term frequency across the corpus.

        This parameter is ignored if vocabulary is not None.

    dtype: type, optional
        Type of the matrix returned by fit_transform() or transform().
    """

    def __init__(self, analyzer=DEFAULT_ANALYZER, vocabulary=None, max_df=1.0,
                 max_features=None, dtype=long):
        self.analyzer = analyzer
        self.vocabulary = vocabulary if vocabulary is not None else {}
        self.dtype = dtype
        self.max_df = max_df
        self.max_features = max_features

<<<<<<< HEAD
    def _term_count_dicts_to_matrix(self, term_count_dicts, vocabulary):
=======
    def _term_count_dicts_to_matrix(self, term_count_dicts):
>>>>>>> aad908d4
        i_indices = []
        j_indices = []
        values = []
        vocabulary = self.vocabulary

        for i, term_count_dict in enumerate(term_count_dicts):
            for term, count in term_count_dict.iteritems():
                j = vocabulary.get(term)
                if j is not None:
                    i_indices.append(i)
                    j_indices.append(j)
                    values.append(count)
            # free memory as we go
            term_count_dict.clear()

        shape = (len(term_count_dicts), max(vocabulary.itervalues()) + 1)
        return sp.coo_matrix((values, (i_indices, j_indices)),
                             shape=shape, dtype=self.dtype)

    def fit(self, raw_documents, y=None):
        """Learn a vocabulary dictionary of all tokens in the raw documents

        Parameters
        ----------
        raw_documents: iterable
            an iterable which yields either str, unicode or file objects

        Returns
        -------
        self
        """
        self.fit_transform(raw_documents)
        return self

    def fit_transform(self, raw_documents, y=None):
        """Learn the vocabulary dictionary and return the count vectors

        This is more efficient than calling fit followed by transform.

        Parameters
        ----------
        raw_documents: iterable
            an iterable which yields either str, unicode or file objects

        Returns
        -------
        vectors: array, [n_samples, n_features]
        """
        # result of document conversion to term count dicts
        term_counts_per_doc = []
        term_counts = Counter()

        # term counts across entire corpus (count each term maximum once per
        # document)
        document_counts = Counter()

        max_df = self.max_df
        max_features = self.max_features

        # TODO: parallelize the following loop with joblib?
        # (see XXX up ahead)
        for doc in raw_documents:
            term_count_current = Counter()

            for term in self.analyzer.analyze(doc):
                term_count_current[term] += 1
                term_counts[term] += 1

            if max_df is not None:
                for term in term_count_current:
                    document_counts[term] += 1

            term_counts_per_doc.append(term_count_current)

        n_doc = len(term_counts_per_doc)

        # filter out stop words: terms that occur in almost all documents
        if max_df is not None:
            max_document_count = max_df * n_doc
            stop_words = set(t for t, dc in document_counts.iteritems()
                               if dc > max_document_count)

        # list the terms that should be part of the vocabulary
        if max_features is None:
            terms = [t for t in term_counts if t not in stop_words]
        else:
            # extract the most frequent terms for the vocabulary
            terms = set()
            for t, tc in term_counts.most_common():
                if t not in stop_words:
                    terms.add(t)
                if len(terms) >= max_features:
                    break

        # convert to a document-token matrix
        self.vocabulary = dict(((t, i) for i, t in enumerate(terms)))

        # the term_counts and document_counts might be useful statistics, are
        # we really sure want we want to drop them? They take some memory but
        # can be useful for corpus introspection

        return self._term_count_dicts_to_matrix(term_counts_per_doc)

    def _build_vectors(self, raw_documents):
        """Analyze documents and vectorize using existing vocabulary"""
        # raw_documents is an iterable so we don't know its size in advance

        # result of document conversion to term_count_dict
        term_counts_per_doc = []

        # XXX @larsmans tried to parallelize the following loop with joblib.
        # The result was some 20% slower than the serial version.
        for doc in raw_documents:
            term_count_current = Counter()

            for term in self.analyzer.analyze(doc):
                term_count_current[term] += 1

            term_counts_per_doc.append(term_count_current)

        # now that we know the document we can allocate the vectors matrix at
        # once and fill it with the term counts collected as a temporary list
        # of dict
        return self._term_count_dicts_to_matrix(term_counts_per_doc)

    def transform(self, raw_documents):
        """Extract token counts out of raw text documents

        Parameters
        ----------
        raw_documents: iterable
            an iterable which yields either str, unicode or file objects

        Returns
        -------
        vectors: array, [n_samples, n_features]
        """
        if len(self.vocabulary) == 0:
            raise ValueError("No vocabulary dictionary available.")

        return self._build_vectors(raw_documents)


class TfidfTransformer(BaseEstimator, TransformerMixin):
    """Transform a count matrix to a normalized tf or tf–idf representation

    Tf means term-frequency while tf–idf means term-frequency times inverse
    document-frequency:

      http://en.wikipedia.org/wiki/Tf–idf

    The goal of using Tf–idf instead of the raw frequencies of occurrence of a
    token in a given document is to scale down the impact of tokens that occur
    very frequently in a given corpus and that are hence empirically less
    informative than feature that occur in a small fraction of the training
    corpus.

    Parameters
    ----------
    norm : 'l1', 'l2' or None, optional
        Norm used to normalize term vectors. None for no normalization.

    use_idf : boolean
        Enable inverse-document-frequency reweighting.
    """

    def __init__(self, norm='l2', use_idf=True):
        self.norm = norm
        self.use_idf = use_idf
        self.idf_ = None

    def fit(self, X, y=None):
        """Learn the idf vector (global term weights)

        Parameters
        ----------
        X: sparse matrix, [n_samples, n_features]
            a matrix of term/token counts

        """
        n_samples, n_features = X.shape
        if self.use_idf:
            # how many documents include each token?
            idc = np.zeros(n_features, dtype=np.float64)
            for doc, token in zip(*X.nonzero()):
                idc[token] += 1
            self.idf_ = np.log(float(X.shape[0]) / idc)

        return self

    def transform(self, X, copy=True):
        """Transform a count matrix to a tf or tf–idf representation

        Parameters
        ----------
        X: sparse matrix, [n_samples, n_features]
            a matrix of term/token counts

        Returns
        -------
        vectors: sparse matrix, [n_samples, n_features]
        """
        X = sp.csr_matrix(X, dtype=np.float64, copy=copy)
        n_samples, n_features = X.shape

        if self.use_idf:
            d = sp.lil_matrix((len(self.idf_), len(self.idf_)))
            d.setdiag(self.idf_)
            # *= doesn't work
            X = X * d

        if self.norm:
            X = normalize(X, norm=self.norm, copy=False)

        return X


class Vectorizer(BaseEstimator):
    """Convert a collection of raw documents to a matrix

    Equivalent to CountVectorizer followed by TfidfTransformer.
    """

    def __init__(self, analyzer=DEFAULT_ANALYZER, max_df=1.0,
                 max_features=None, norm='l2', use_idf=True):
        self.tc = CountVectorizer(analyzer, max_df=max_df,
                                  max_features=max_features,
                                  dtype=np.float64)
        self.tfidf = TfidfTransformer(norm=norm, use_idf=use_idf)

    def fit(self, raw_documents):
        """Learn a conversion law from documents to array data"""
        X = self.tc.fit_transform(raw_documents)
        self.tfidf.fit(X)
        return self

    def fit_transform(self, raw_documents):
        """
        Learn the representation and return the vectors.

        Parameters
        ----------
        raw_documents: iterable
            an iterable which yields either str, unicode or file objects

        Returns
        -------
        vectors: array, [n_samples, n_features]
        """
        X = self.tc.fit_transform(raw_documents)
        # X is already a transformed view of raw_documents so
        # we set copy to False
        return self.tfidf.fit(X).transform(X, copy=False)

    def transform(self, raw_documents, copy=True):
        """
        Return the vectors.

        Parameters
        ----------
        raw_documents: iterable
            an iterable which yields either str, unicode or file objects

        Returns
        -------
        vectors: array, [n_samples, n_features]
        """
        X = self.tc.transform(raw_documents)
        return self.tfidf.transform(X, copy)

    def _get_vocab(self):
        return self.tc.vocabulary

    vocabulary = property(_get_vocab)<|MERGE_RESOLUTION|>--- conflicted
+++ resolved
@@ -251,11 +251,7 @@
         self.max_df = max_df
         self.max_features = max_features
 
-<<<<<<< HEAD
-    def _term_count_dicts_to_matrix(self, term_count_dicts, vocabulary):
-=======
     def _term_count_dicts_to_matrix(self, term_count_dicts):
->>>>>>> aad908d4
         i_indices = []
         j_indices = []
         values = []
