# Author: Alexandre Gramfort <alexandre.gramfort@inria.fr>
#         Fabian Pedregosa <fabian.pedregosa@inria.fr>
#         Olivier Grisel <olivier.grisel@ensta.org>
#
# License: BSD Style.

import sys
import warnings
import numpy as np

from .base import LinearModel
from ..utils import as_float_array
from ..cross_validation import check_cv
from . import cd_fast


###############################################################################
# ElasticNet model

class ElasticNet(LinearModel):
    """Linear Model trained with L1 and L2 prior as regularizer

    rho=1 is the lasso penalty. Currently, rho <= 0.01 is not
    reliable, unless you supply your own sequence of alpha.

    Parameters
    ----------
    alpha : float
        Constant that multiplies the penalty terms. Defaults to 1.0
        See the notes for the exact mathematical meaning of this
        parameter

    rho : float
        The ElasticNet mixing parameter, with 0 < rho <= 1. For rho = 0
        the penalty is an L1 penalty. For rho = 1 it is an L2 penalty.
        For 0 < rho < 1, the penalty is a combination of L1 and L2

    fit_intercept: bool
        Whether the intercept should be estimated or not. If False, the
        data is assumed to be already centered.

    normalize : boolean, optional
        If True, the regressors X are normalized

    precompute : True | False | 'auto' | array-like
        Whether to use a precomputed Gram matrix to speed up
        calculations. If set to 'auto' let us decide. The Gram
        matrix can also be passed as argument.

    max_iter: int, optional
        The maximum number of iterations

    copy_X : boolean, optional, default False
        If True, X will be copied; else, it may be overwritten.

    tol: float, optional
        The tolerance for the optimization: if the updates are
        smaller than 'tol', the optimization code checks the
        dual gap for optimality and continues until it is smaller
        than tol.

    Notes
    -----
    To avoid unnecessary memory duplication the X argument of the fit method
    should be directly passed as a fortran contiguous numpy array.

    The parameter rho corresponds to alpha in the glmnet R package
    while alpha corresponds to the lambda parameter in glmnet.
    More specifically, the penalty is::

        alpha*rho*L1 + alpha*(1-rho)*L2

    If you are interested in controlling the L1 and L2 penalty
    separately, keep in mind that this is equivalent to::

        a*L1 + b*L2

    for::

        alpha = a + b and rho = a/(a+b)

    """
    def __init__(self, alpha=1.0, rho=0.5, fit_intercept=True,
                 normalize=False, precompute='auto', max_iter=1000,
                 copy_X=True, tol=1e-4):
        self.alpha = alpha
        self.rho = rho
        self.coef_ = None
        self.fit_intercept = fit_intercept
        self.normalize = normalize
        self.precompute = precompute
        self.max_iter = max_iter
        self.copy_X = copy_X
        self.tol = tol

    def fit(self, X, y, Xy=None, coef_init=None):
        """Fit Elastic Net model with coordinate descent

        Parameters
        -----------
        X: ndarray, (n_samples, n_features)
            Data
        y: ndarray, (n_samples)
            Target
        Xy : array-like, optional
            Xy = np.dot(X.T, y) that can be precomputed. It is useful
            only when the Gram matrix is precomuted.
        coef_init: ndarray of shape n_features
            The initial coeffients to warm-start the optimization

        Notes
        -----

        Coordinate descent is an algorithm that considers each column of
        data at a time hence it will automatically convert the X input
        as a fortran contiguous numpy array if necessary.

        To avoid memory re-allocation it is advised to allocate the
        initial data in memory directly using that format.
        """
        X = np.asanyarray(X, dtype=np.float64)
        y = np.asanyarray(y, dtype=np.float64)
        X = as_float_array(X, self.copy_X)

        n_samples, n_features = X.shape

        X_init = X
        X, y, X_mean, y_mean, X_std = self._center_data(X, y,
                                                        self.fit_intercept,
                                                        self.normalize,
                                                        copy=False)
        precompute = self.precompute
        if X_init is not X and hasattr(precompute, '__array__'):
            precompute = 'auto'  # recompute Gram
        if X_init is not X and Xy is not None:
            Xy = None  # recompute Xy

        if coef_init is None:
            self.coef_ = np.zeros(n_features, dtype=np.float64)
        else:
            self.coef_ = coef_init

        alpha = self.alpha * self.rho * n_samples
        beta = self.alpha * (1.0 - self.rho) * n_samples

        X = np.asfortranarray(X)  # make data contiguous in memory

        # precompute if n_samples > n_features
        if hasattr(self.precompute, '__array__'):
            Gram = precompute
        elif precompute == True or \
               (precompute == 'auto' and n_samples > n_features):
            Gram = np.dot(X.T, X)
        else:
            Gram = None

        if Gram is None:
            self.coef_, self.dual_gap_, self.eps_ = \
                    cd_fast.enet_coordinate_descent(self.coef_, alpha, beta,
                                                    X, y, self.max_iter,
                                                    self.tol)
        else:
            if Xy is None:
                Xy = np.dot(X.T, y)
            self.coef_, self.dual_gap_, self.eps_ = \
                    cd_fast.enet_coordinate_descent_gram(self.coef_, alpha,
                                beta, Gram, Xy, y, self.max_iter, self.tol)

        self._set_intercept(X_mean, y_mean, X_std)

        if self.dual_gap_ > self.eps_:
            warnings.warn('Objective did not converge, you might want'
                          ' to increase the number of iterations')

        # return self for chaining fit and predict calls
        return self


###############################################################################
# Lasso model

class Lasso(ElasticNet):
    """Linear Model trained with L1 prior as regularizer (aka the Lasso)

    Technically the Lasso model is optimizing the same objective function as
    the Elastic Net with rho=1.0 (no L2 penalty).

    Parameters
    ----------
    alpha : float, optional
        Constant that multiplies the L1 term. Defaults to 1.0

    fit_intercept : boolean
        whether to calculate the intercept for this model. If set
        to false, no intercept will be used in calculations
        (e.g. data is expected to be already centered).

    normalize : boolean, optional
        If True, the regressors X are normalized

    copy_X : boolean, optional, default True
        If True, X will be copied; else, it may be overwritten.

    precompute : True | False | 'auto' | array-like
        Whether to use a precomputed Gram matrix to speed up
        calculations. If set to 'auto' let us decide. The Gram
        matrix can also be passed as argument.

    max_iter: int, optional
        The maximum number of iterations

    tol: float, optional
        The tolerance for the optimization: if the updates are
        smaller than 'tol', the optimization code checks the
        dual gap for optimality and continues until it is smaller
        than tol.


    Attributes
    ----------
    `coef_` : array, shape = [n_features]
        parameter vector (w in the fomulation formula)

    `intercept_` : float
        independent term in decision function.

    Examples
    --------
    >>> from sklearn import linear_model
    >>> clf = linear_model.Lasso(alpha=0.1)
    >>> clf.fit([[0,0], [1, 1], [2, 2]], [0, 1, 2])
    Lasso(alpha=0.1, copy_X=True, fit_intercept=True, max_iter=1000,
       normalize=False, precompute='auto', tol=0.0001)
    >>> print clf.coef_
    [ 0.85  0.  ]
    >>> print clf.intercept_
    0.15

    See also
    --------
    LassoLars
    decomposition.sparse_encode
    decomposition.sparse_encode_parallel

    Notes
    -----
    The algorithm used to fit the model is coordinate descent.

    To avoid unnecessary memory duplication the X argument of the fit method
    should be directly passed as a fortran contiguous numpy array.
    """

    def __init__(self, alpha=1.0, fit_intercept=True, normalize=False,
                 precompute='auto', copy_X=True, max_iter=1000,
                 tol=1e-4):
        super(Lasso, self).__init__(alpha=alpha, rho=1.0,
                            fit_intercept=fit_intercept, normalize=normalize,
                            precompute=precompute, copy_X=copy_X,
                            max_iter=max_iter, tol=tol)


###############################################################################
# Classes to store linear models along a regularization path

def lasso_path(X, y, eps=1e-3, n_alphas=100, alphas=None,
               precompute='auto', Xy=None, fit_intercept=True,
               normalize=False, copy_X=True, verbose=False,
               **params):
    """Compute Lasso path with coordinate descent

    Parameters
    ----------
    X : numpy array of shape [n_samples,n_features]
        Training data. Pass directly as fortran contiguous data to avoid
        unnecessary memory duplication

    y : numpy array of shape [n_samples]
        Target values

    eps : float, optional
        Length of the path. eps=1e-3 means that
        alpha_min / alpha_max = 1e-3

    n_alphas : int, optional
        Number of alphas along the regularization path

    alphas : numpy array, optional
        List of alphas where to compute the models.
        If None alphas are set automatically

    precompute : True | False | 'auto' | array-like
        Whether to use a precomputed Gram matrix to speed up
        calculations. If set to 'auto' let us decide. The Gram
        matrix can also be passed as argument.

    Xy : array-like, optional
        Xy = np.dot(X.T, y) that can be precomputed. It is useful
        only when the Gram matrix is precomuted.

    fit_intercept : bool
        Fit or not an intercept

    normalize : boolean, optional
        If True, the regressors X are normalized

    copy_X : boolean, optional, default True
        If True, X will be copied; else, it may be overwritten.

    verbose : bool or integer
        Amount of verbosity

    params : kwargs
        keyword arguments passed to the Lasso objects

    Returns
    -------
    models : a list of models along the regularization path

    Notes
    -----
    See examples/plot_lasso_coordinate_descent_path.py for an example.

    To avoid unnecessary memory duplication the X argument of the fit method
    should be directly passed as a fortran contiguous numpy array.
    """
    return enet_path(X, y, rho=1., eps=eps, n_alphas=n_alphas, alphas=alphas,
                     precompute=precompute, Xy=Xy,
                     fit_intercept=fit_intercept, normalize=normalize,
                     copy_X=copy_X, verbose=verbose, **params)


def enet_path(X, y, rho=0.5, eps=1e-3, n_alphas=100, alphas=None,
              precompute='auto', Xy=None, fit_intercept=True,
              normalize=False, copy_X=True, verbose=False,
              **params):
    """Compute Elastic-Net path with coordinate descent

    Parameters
    ----------
    X : numpy array of shape [n_samples, n_features]
        Training data. Pass directly as fortran contiguous data to avoid
        unnecessary memory duplication

    y : numpy array of shape [n_samples]
        Target values

    rho : float, optional
        float between 0 and 1 passed to ElasticNet (scaling between
        l1 and l2 penalties). rho=1 corresponds to the Lasso

    eps : float
        Length of the path. eps=1e-3 means that
        alpha_min / alpha_max = 1e-3

    n_alphas : int, optional
        Number of alphas along the regularization path

    alphas : numpy array, optional
        List of alphas where to compute the models.
        If None alphas are set automatically

    precompute : True | False | 'auto' | array-like
        Whether to use a precomputed Gram matrix to speed up
        calculations. If set to 'auto' let us decide. The Gram
        matrix can also be passed as argument.

    Xy : array-like, optional
        Xy = np.dot(X.T, y) that can be precomputed. It is useful
        only when the Gram matrix is precomuted.

    fit_intercept : bool
        Fit or not an intercept

    normalize : boolean, optional
        If True, the regressors X are normalized

    copy_X : boolean, optional, default True
        If True, X will be copied; else, it may be overwritten.

    verbose : bool or integer
        Amount of verbosity

    params : kwargs
        keyword arguments passed to the Lasso objects

    Returns
    -------
    models : a list of models along the regularization path

    Notes
    -----
    See examples/plot_lasso_coordinate_descent_path.py for an example.
    """
    X = as_float_array(X, copy_X)

    X_init = X
    X, y, X_mean, y_mean, X_std = LinearModel._center_data(X, y,
                                                           fit_intercept,
                                                           normalize,
                                                           copy=False)
    X = np.asfortranarray(X)  # make data contiguous in memory
    n_samples, n_features = X.shape

    if X_init is not X and hasattr(precompute, '__array__'):
        precompute = 'auto'
    if X_init is not X and Xy is not None:
        Xy = None

    if 'precompute' is True or \
                ((precompute == 'auto') and (n_samples > n_features)):
        precompute = np.dot(X.T, X)

    if Xy is None:
        Xy = np.dot(X.T, y)

    n_samples = X.shape[0]
    if alphas is None:
        alpha_max = np.abs(Xy).max() / (n_samples * rho)
        alphas = np.logspace(np.log10(alpha_max * eps), np.log10(alpha_max),
                             num=n_alphas)[::-1]
    else:
        alphas = np.sort(alphas)[::-1]  # make sure alphas are properly ordered
    coef_ = None  # init coef_
    models = []

    n_alphas = len(alphas)
    for i, alpha in enumerate(alphas):
        model = ElasticNet(alpha=alpha, rho=rho, fit_intercept=False,
                           precompute=precompute)
        model.set_params(**params)
        model.fit(X, y, coef_init=coef_, Xy=Xy)
        if fit_intercept:
            model.fit_intercept = True
            model._set_intercept(X_mean, y_mean, X_std)
        if verbose:
            if verbose > 2:
                print model
            elif verbose > 1:
                print 'Path: %03i out of %03i' % (i, n_alphas)
            else:
                sys.stderr.write('.')
        coef_ = model.coef_.copy()
        models.append(model)
    return models


class LinearModelCV(LinearModel):
    """Base class for iterative model fitting along a regularization path"""

    def __init__(self, eps=1e-3, n_alphas=100, alphas=None, fit_intercept=True,
            normalize=False, precompute='auto', max_iter=1000, tol=1e-4,
<<<<<<< HEAD
            overwrite_X=False, cv=None, verbose=False):
=======
            copy_X=True, cv=None, verbose=False):
>>>>>>> 365dadda
        self.eps = eps
        self.n_alphas = n_alphas
        self.alphas = alphas
        self.fit_intercept = fit_intercept
        self.normalize = normalize
        self.precompute = precompute
        self.max_iter = max_iter
        self.tol = tol
        self.copy_X = copy_X
        self.cv = cv
        self.verbose = verbose

    def fit(self, X, y):
        """Fit linear model with coordinate descent along decreasing alphas
        using cross-validation

        Parameters
        ----------

        X : numpy array of shape [n_samples,n_features]
            Training data. Pass directly as fortran contiguous data to avoid
            unnecessary memory duplication

        y : numpy array of shape [n_samples]
            Target values

        fit_params : kwargs
            keyword arguments passed to the Lasso fit method

        """
        X = np.asfortranarray(X, dtype=np.float64)
        y = np.asanyarray(y, dtype=np.float64)

        # All LinearModelCV parameters except 'cv' are acceptable
        path_params = self._get_params()
        del path_params['cv']

        # Start to compute path on full data
        models = self.path(X, y, **path_params)

        # Update the alphas list
        alphas = [model.alpha for model in models]
        n_alphas = len(alphas)
        path_params.update({'alphas': alphas, 'n_alphas': n_alphas})

        # init cross-validation generator
        cv = check_cv(self.cv, X)

        # Compute path for all folds and compute MSE to get the best alpha
        folds = list(cv)
        n_folds = len(folds)
        mse_alphas = np.zeros((n_folds, n_alphas))
        for i, (train, test) in enumerate(folds):
            if self.verbose:
                print '%s: fold % 2i out of % 2i' % (
                        self.__class__.__name__, i, n_folds),
                sys.stdout.flush()
            models_train = self.path(X[train], y[train], **path_params)
            for i_alpha, model in enumerate(models_train):
                y_ = model.predict(X[test])
                mse_alphas[i, i_alpha] += ((y_ - y[test]) ** 2).mean()
            if self.verbose == 1:
                print ''

        i_best_alpha = np.argmin(np.mean(mse_alphas, axis=0))
        model = models[i_best_alpha]

        self.coef_ = model.coef_
        self.intercept_ = model.intercept_
        self.alpha = model.alpha
        self.alphas = np.asarray(alphas)
        self.coef_path_ = np.asarray([model.coef_ for model in models])
        self.mse_path_ = mse_alphas.T
        return self


class LassoCV(LinearModelCV):
    """Lasso linear model with iterative fitting along a regularization path

    The best model is selected by cross-validation.

    Parameters
    ----------
    eps : float, optional
        Length of the path. eps=1e-3 means that
        alpha_min / alpha_max = 1e-3.

    n_alphas : int, optional
        Number of alphas along the regularization path

    alphas : numpy array, optional
        List of alphas where to compute the models.
        If None alphas are set automatically

    precompute : True | False | 'auto' | array-like
        Whether to use a precomputed Gram matrix to speed up
        calculations. If set to 'auto' let us decide. The Gram
        matrix can also be passed as argument.

    max_iter: int, optional
        The maximum number of iterations

    tol: float, optional
        The tolerance for the optimization: if the updates are
        smaller than 'tol', the optimization code checks the
        dual gap for optimality and continues until it is smaller
        than tol.

    cv : integer or crossvalidation generator, optional
        If an integer is passed, it is the number of fold (default 3).
        Specific crossvalidation objects can be passed, see
        sklearn.cross_validation module for the list of possible objects

    verbose : bool or integer
        amount of verbosity

    Notes
    -----
    See examples/linear_model/lasso_path_with_crossvalidation.py
    for an example.

    To avoid unnecessary memory duplication the X argument of the fit method
    should be directly passed as a fortran contiguous numpy array.
    """
    path = staticmethod(lasso_path)
    estimator = Lasso


class ElasticNetCV(LinearModelCV):
    """Elastic Net model with iterative fitting along a regularization path

    The best model is selected by cross-validation.

    Parameters
    ----------
    rho : float, optional
        float between 0 and 1 passed to ElasticNet (scaling between
        l1 and l2 penalties). For rho = 0
        the penalty is an L1 penalty. For rho = 1 it is an L2 penalty.
        For 0 < rho < 1, the penalty is a combination of L1 and L2

    eps : float, optional
        Length of the path. eps=1e-3 means that
        alpha_min / alpha_max = 1e-3.

    n_alphas : int, optional
        Number of alphas along the regularization path

    alphas : numpy array, optional
        List of alphas where to compute the models.
        If None alphas are set automatically

    precompute : True | False | 'auto' | array-like
        Whether to use a precomputed Gram matrix to speed up
        calculations. If set to 'auto' let us decide. The Gram
        matrix can also be passed as argument.

    max_iter: int, optional
        The maximum number of iterations

    tol: float, optional
        The tolerance for the optimization: if the updates are
        smaller than 'tol', the optimization code checks the
        dual gap for optimality and continues until it is smaller
        than tol.

    cv : integer or crossvalidation generator, optional
        If an integer is passed, it is the number of fold (default 3).
        Specific crossvalidation objects can be passed, see
        sklearn.cross_validation module for the list of possible objects

    verbose : bool or integer
        amount of verbosity

    Notes
    -----
    See examples/linear_model/lasso_path_with_crossvalidation.py
    for an example.

    To avoid unnecessary memory duplication the X argument of the fit method
    should be directly passed as a fortran contiguous numpy array.

    The parameter rho corresponds to alpha in the glmnet R package
    while alpha corresponds to the lambda parameter in glmnet.
    More specifically, the penalty is::

        alpha*rho*L1 + alpha*(1-rho)*L2

    If you are interested in controlling the L1 and L2 penalty
    separately, keep in mind that this is equivalent to::

        a*L1 + b*L2

    for::

        alpha = a + b and rho = a/(a+b)

    """
    path = staticmethod(enet_path)
    estimator = ElasticNet

    def __init__(self, rho=0.5, eps=1e-3, n_alphas=100, alphas=None,
                 fit_intercept=True, normalize=False, precompute='auto',
<<<<<<< HEAD
                 max_iter=1000, tol=1e-4, cv=None, overwrite_X=False,
=======
                 max_iter=1000, tol=1e-4, cv=None, copy_X=True,
>>>>>>> 365dadda
                 verbose=0):
        self.rho = rho
        self.eps = eps
        self.n_alphas = n_alphas
        self.alphas = alphas
        self.fit_intercept = fit_intercept
        self.normalize = normalize
        self.precompute = precompute
        self.max_iter = max_iter
        self.tol = tol
        self.cv = cv
<<<<<<< HEAD
        self.overwrite_X = overwrite_X
=======
        self.copy_X = copy_X
>>>>>>> 365dadda
        self.verbose = verbose<|MERGE_RESOLUTION|>--- conflicted
+++ resolved
@@ -449,11 +449,7 @@
 
     def __init__(self, eps=1e-3, n_alphas=100, alphas=None, fit_intercept=True,
             normalize=False, precompute='auto', max_iter=1000, tol=1e-4,
-<<<<<<< HEAD
-            overwrite_X=False, cv=None, verbose=False):
-=======
             copy_X=True, cv=None, verbose=False):
->>>>>>> 365dadda
         self.eps = eps
         self.n_alphas = n_alphas
         self.alphas = alphas
@@ -657,11 +653,7 @@
 
     def __init__(self, rho=0.5, eps=1e-3, n_alphas=100, alphas=None,
                  fit_intercept=True, normalize=False, precompute='auto',
-<<<<<<< HEAD
-                 max_iter=1000, tol=1e-4, cv=None, overwrite_X=False,
-=======
                  max_iter=1000, tol=1e-4, cv=None, copy_X=True,
->>>>>>> 365dadda
                  verbose=0):
         self.rho = rho
         self.eps = eps
@@ -673,9 +665,5 @@
         self.max_iter = max_iter
         self.tol = tol
         self.cv = cv
-<<<<<<< HEAD
-        self.overwrite_X = overwrite_X
-=======
         self.copy_X = copy_X
->>>>>>> 365dadda
         self.verbose = verbose